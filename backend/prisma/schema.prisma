--- conflicted
+++ resolved
@@ -300,7 +300,6 @@
   recurringTaskId String? @map("recurring_task_id") @db.Uuid
 
   // Relations
-<<<<<<< HEAD
   attachments     TaskAttachment[]
   comments        TaskComment[]
   inboxMessage    InboxMessage?    @relation(fields: [inboxMessageId], references: [id])
@@ -320,27 +319,7 @@
   timeEntries     TimeEntry[]
   assignees       User[]           @relation("TaskAssignees")
   reporters       User[]           @relation("TaskReporters")
-=======
-  attachments   TaskAttachment[]
-  comments      TaskComment[]
-  inboxMessage  InboxMessage?    @relation(fields: [inboxMessageId], references: [id])
-  blocks        TaskDependency[] @relation("BlockingTask")
-  dependsOn     TaskDependency[] @relation("DependentTask")
-  labels        TaskLabel[]
-  watchers      TaskWatcher[]
-  parentTask    Task?            @relation("TaskHierarchy", fields: [parentTaskId], references: [id])
-  childTasks    Task[]           @relation("TaskHierarchy")
-  project       Project          @relation(fields: [projectId], references: [id], onDelete: Cascade)
-  createdByUser User?            @relation("TaskCreatedBy", fields: [createdBy], references: [id])
-  updatedByUser User?            @relation("TaskUpdatedBy", fields: [updatedBy], references: [id])
-  archiveByUser User?            @relation("TaskArchivedBy", fields: [archivedBy], references: [id])
-  sprint        Sprint?          @relation(fields: [sprintId], references: [id])
-  status        TaskStatus       @relation(fields: [statusId], references: [id], onDelete: Cascade)
-  timeEntries   TimeEntry[]
-  assignees     User[]           @relation("TaskAssignees")
-  reporters     User[]           @relation("TaskReporters")
-  publicShares  PublicTaskShare[]
->>>>>>> 5413aa2f
+  publicShares    PublicTaskShare[]
 
   @@unique([projectId, taskNumber])
   @@index([emailThreadId])
