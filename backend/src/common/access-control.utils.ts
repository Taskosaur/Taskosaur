// access-control.utils.ts
import {
  Injectable,
  NotFoundException,
  ForbiddenException,
  BadRequestException,
} from '@nestjs/common';
import { Role } from '@prisma/client';
import { PrismaService } from 'src/prisma/prisma.service';

export interface AccessResult {
  isElevated: boolean;
  role: Role | 'SUPER_ADMIN';
  canChange: boolean;
  userId: string;
  scopeId: string;
  scopeType: 'ORGANIZATION' | 'WORKSPACE' | 'PROJECT' | 'TASK';
  isSuperAdmin: boolean;
}

@Injectable()
export class AccessControlService {
  constructor(private prisma: PrismaService) {}

  /**
   * Check if user is SUPER_ADMIN by looking up in database
   */
  private async checkSuperAdmin(userId: string): Promise<boolean> {
    const user = await this.prisma.user.findUnique({
      where: { id: userId },
      select: { role: true },
    });

    return user?.role === 'SUPER_ADMIN';
  }

  /**
   * Generic access checker that routes to appropriate method based on scope
   */
  async getResourceAccess(
    scope: 'organization' | 'workspace' | 'project' | 'task',
    resourceId: string,
    userId: string,
  ): Promise<AccessResult> {
    // Check if user is SUPER_ADMIN first
    const isSuperAdmin = await this.checkSuperAdmin(userId);
    if (isSuperAdmin) {
      return this.createSuperAdminAccess(
        userId,
        resourceId,
        scope.toUpperCase() as any,
      );
    }

    // Validate scope
    const validScopes = ['organization', 'workspace', 'project', 'task'];
    if (!validScopes.includes(scope)) {
      throw new BadRequestException(
        `Invalid scope: ${scope}. Must be one of: ${validScopes.join(', ')}`,
      );
    }

    switch (scope) {
      case 'organization':
        return this.getOrgAccess(resourceId, userId);
      case 'workspace':
        return this.getWorkspaceAccess(resourceId, userId);
      case 'project':
        return this.getProjectAccess(resourceId, userId);
      case 'task':
        return this.getTaskAccess(resourceId, userId);
      default:
        throw new BadRequestException(`Unsupported scope: ${scope}`);
    }
  }

  /**
   * Create SUPER_ADMIN access result (bypasses all checks)
   */
  private createSuperAdminAccess(
    userId: string,
    scopeId: string,
    scopeType: 'ORGANIZATION' | 'WORKSPACE' | 'PROJECT' | 'TASK',
  ): AccessResult {
    return {
      isElevated: true,
      role: 'SUPER_ADMIN',
      canChange: true,
      userId,
      scopeId,
      scopeType,
      isSuperAdmin: true,
    };
  }

  /**
   * Get organization access for a user
   */
  async getOrgAccess(orgId: string, userId: string): Promise<AccessResult> {
    // Check if user is SUPER_ADMIN
    const isSuperAdmin = await this.checkSuperAdmin(userId);
    if (isSuperAdmin) {
      return this.createSuperAdminAccess(userId, orgId, 'ORGANIZATION');
    }

    const org = await this.prisma.organization.findUnique({
      where: { id: orgId },
      select: { ownerId: true },
    });

    if (!org) throw new NotFoundException('Organization not found');

    if (org.ownerId === userId) {
      return {
        isElevated: true,
        role: Role.OWNER,
        canChange: true,
        userId,
        scopeId: orgId,
        scopeType: 'ORGANIZATION',
        isSuperAdmin: false,
      };
    }

    const member = await this.prisma.organizationMember.findUnique({
      where: { userId_organizationId: { userId, organizationId: orgId } },
      select: { role: true },
    });

    if (!member)
      throw new ForbiddenException('Not a member of this organization');

    const isElevated =
      member.role === Role.MANAGER || member.role === Role.OWNER;
    const canChange =
      member.role === Role.MANAGER || member.role === Role.OWNER;

    return {
      isElevated,
      role: member.role,
      canChange,
      userId,
      scopeId: orgId,
      scopeType: 'ORGANIZATION',
      isSuperAdmin: false,
    };
  }

  /**
   * Get workspace access for a user
   */
  async getWorkspaceAccess(
    workspaceId: string,
    userId: string,
  ): Promise<AccessResult> {
    // Check if user is SUPER_ADMIN
    const isSuperAdmin = await this.checkSuperAdmin(userId);
    if (isSuperAdmin) {
      return this.createSuperAdminAccess(userId, workspaceId, 'WORKSPACE');
<<<<<<< HEAD
    }

    const workspace = await this.prisma.workspace.findUnique({
      where: { id: workspaceId },
      include: {
        organization: { select: { ownerId: true } },
      },
    });

    if (!workspace) throw new NotFoundException('Workspace not found');

    if (workspace.organization.ownerId === userId) {
      return {
        isElevated: true,
        role: Role.OWNER,
        canChange: true,
        userId,
        scopeId: workspaceId,
        scopeType: 'WORKSPACE',
        isSuperAdmin: false,
      };
    }

    const orgMember = await this.prisma.organizationMember.findUnique({
      where: {
        userId_organizationId: {
          userId,
          organizationId: workspace.organizationId,
        },
      },
      select: { role: true },
    });

    if (
      orgMember &&
      (orgMember.role === Role.MANAGER || orgMember.role === Role.OWNER)
    ) {
      return {
        isElevated: true,
        role: orgMember.role,
        canChange: true,
        userId,
        scopeId: workspaceId,
        scopeType: 'WORKSPACE',
        isSuperAdmin: false,
      };
    }

    const wsMember = await this.prisma.workspaceMember.findUnique({
      where: { userId_workspaceId: { userId, workspaceId } },
      select: { role: true },
    });

    if (!wsMember && !orgMember) {
      throw new ForbiddenException('Not a member of this workspace');
    }

    const effectiveRole = wsMember?.role || orgMember?.role || Role.VIEWER;
    const isElevated =
      effectiveRole === Role.MANAGER || effectiveRole === Role.OWNER;
    const canChange =
      effectiveRole === Role.MANAGER || effectiveRole === Role.OWNER;

    return {
      isElevated,
      role: effectiveRole,
      canChange,
      userId,
      scopeId: workspaceId,
      scopeType: 'WORKSPACE',
      isSuperAdmin: false,
    };
  }

  /**
   * Get project access for a user
   */
  async getProjectAccess(
    projectId: string,
    userId: string,
  ): Promise<AccessResult> {
    // Check if user is SUPER_ADMIN
    const isSuperAdmin = await this.checkSuperAdmin(userId);
    if (isSuperAdmin) {
      return this.createSuperAdminAccess(userId, projectId, 'PROJECT');
    }

    const project = await this.prisma.project.findUnique({
      where: { id: projectId },
      select: {
        visibility: true,
=======
    }

    const workspace = await this.prisma.workspace.findUnique({
      where: { id: workspaceId },
      include: {
        organization: { select: { ownerId: true } },
      },
    });

    if (!workspace) throw new NotFoundException('Workspace not found');

    if (workspace.organization.ownerId === userId) {
      return {
        isElevated: true,
        role: Role.OWNER,
        canChange: true,
        userId,
        scopeId: workspaceId,
        scopeType: 'WORKSPACE',
        isSuperAdmin: false,
      };
    }

    const orgMember = await this.prisma.organizationMember.findUnique({
      where: {
        userId_organizationId: {
          userId,
          organizationId: workspace.organizationId,
        },
      },
      select: { role: true },
    });

    if (
      orgMember &&
      (orgMember.role === Role.MANAGER || orgMember.role === Role.OWNER)
    ) {
      return {
        isElevated: true,
        role: orgMember.role,
        canChange: true,
        userId,
        scopeId: workspaceId,
        scopeType: 'WORKSPACE',
        isSuperAdmin: false,
      };
    }

    const wsMember = await this.prisma.workspaceMember.findUnique({
      where: { userId_workspaceId: { userId, workspaceId } },
      select: { role: true },
    });

    if (!wsMember && !orgMember) {
      throw new ForbiddenException('Not a member of this workspace');
    }

    const effectiveRole = wsMember?.role || orgMember?.role || Role.VIEWER;
    const isElevated =
      effectiveRole === Role.MANAGER || effectiveRole === Role.OWNER;
    const canChange =
      effectiveRole === Role.MANAGER || effectiveRole === Role.OWNER;

    return {
      isElevated,
      role: effectiveRole,
      canChange,
      userId,
      scopeId: workspaceId,
      scopeType: 'WORKSPACE',
      isSuperAdmin: false,
    };
  }

  /**
   * Get project access for a user
   */
  async getProjectAccess(
    projectId: string,
    userId: string,
  ): Promise<AccessResult> {
    // Check if user is SUPER_ADMIN
    const isSuperAdmin = await this.checkSuperAdmin(userId);
    if (isSuperAdmin) {
      return this.createSuperAdminAccess(userId, projectId, 'PROJECT');
    }

    const project = await this.prisma.project.findUnique({
      where: { id: projectId },
      select: {
>>>>>>> d095d588
        workspaceId: true,
        workspace: {
          select: {
            organizationId: true,
            organization: { select: { ownerId: true } },
          },
        },
      },
    });

    if (!project) throw new NotFoundException('Project not found');

    // Organization owner bypass
    if (project.workspace.organization.ownerId === userId) {
      return {
        isElevated: true,
        role: Role.OWNER,
        canChange: true,
        userId,
        scopeId: projectId,
        scopeType: 'PROJECT',
        isSuperAdmin: false,
      };
<<<<<<< HEAD
    }

    // Check organization membership first (highest priority)
    const orgMember = await this.prisma.organizationMember.findUnique({
      where: {
        userId_organizationId: {
          userId,
          organizationId: project.workspace.organizationId,
        },
      },
      select: { role: true },
    });

    if (
      orgMember &&
      (orgMember.role === Role.MANAGER || orgMember.role === Role.OWNER)
    ) {
      return {
        isElevated: true,
        role: orgMember.role,
        canChange: true,
        userId,
        scopeId: projectId,
        scopeType: 'PROJECT',
        isSuperAdmin: false,
      };
    }

    // Check workspace membership
    const wsMember = await this.prisma.workspaceMember.findUnique({
      where: {
        userId_workspaceId: { userId, workspaceId: project.workspaceId },
      },
      select: { role: true },
    });

    if (
      wsMember &&
      (wsMember.role === Role.MANAGER || wsMember.role === Role.OWNER)
    ) {
      return {
        isElevated: true,
        role: wsMember.role,
        canChange: true,
        userId,
        scopeId: projectId,
        scopeType: 'PROJECT',
        isSuperAdmin: false,
      };
    }

    // Handle INTERNAL visibility (workspace members get read access)
    if (project.visibility === 'INTERNAL' && wsMember) {
      return {
        isElevated: false,
        role: wsMember.role,
        canChange: false, // Read-only for workspace members
        userId,
        scopeId: projectId,
        scopeType: 'PROJECT',
        isSuperAdmin: false,
      };
    }

    // Handle PUBLIC visibility (anyone authenticated gets read access)
    if (project.visibility === 'PUBLIC') {
      // Check if user has explicit project membership for write access
      const projectMember = await this.prisma.projectMember.findUnique({
        where: { userId_projectId: { userId, projectId } },
        select: { role: true },
      });

      if (projectMember) {
        const isElevated =
          projectMember.role === Role.MANAGER ||
          projectMember.role === Role.OWNER;
        return {
          isElevated,
          role: projectMember.role,
          canChange: isElevated,
          userId,
          scopeId: projectId,
          scopeType: 'PROJECT',
          isSuperAdmin: false,
        };
      }

      // Grant read-only access to public projects
      return {
        isElevated: false,
        role: Role.VIEWER,
        canChange: false,
        userId,
        scopeId: projectId,
        scopeType: 'PROJECT',
        isSuperAdmin: false,
      };
    }

    // Check project membership (PRIVATE projects)
    const projectMember = await this.prisma.projectMember.findUnique({
      where: { userId_projectId: { userId, projectId } },
      select: { role: true },
    });

    if (!projectMember && !wsMember && !orgMember) {
      throw new ForbiddenException('Not a member of this project');
    }

    const effectiveRole =
      projectMember?.role || wsMember?.role || orgMember?.role || Role.VIEWER;
    const isElevated =
      effectiveRole === Role.MANAGER || effectiveRole === Role.OWNER;
    const canChange =
      effectiveRole === Role.MANAGER || effectiveRole === Role.OWNER;

    return {
      isElevated,
      role: effectiveRole,
      canChange,
      userId,
      scopeId: projectId,
      scopeType: 'PROJECT',
      isSuperAdmin: false,
    };
  }

  /**
   * Get task access for a user
   */
  async getTaskAccess(taskId: string, userId: string): Promise<AccessResult> {
    // Check if user is SUPER_ADMIN
    const isSuperAdmin = await this.checkSuperAdmin(userId);
    if (isSuperAdmin) {
      return this.createSuperAdminAccess(userId, taskId, 'TASK');
    }

=======
    }

    // Check organization membership first (highest priority)
    const orgMember = await this.prisma.organizationMember.findUnique({
      where: {
        userId_organizationId: {
          userId,
          organizationId: project.workspace.organizationId,
        },
      },
      select: { role: true },
    });

    if (
      orgMember &&
      (orgMember.role === Role.MANAGER || orgMember.role === Role.OWNER)
    ) {
      return {
        isElevated: true,
        role: orgMember.role,
        canChange: true,
        userId,
        scopeId: projectId,
        scopeType: 'PROJECT',
        isSuperAdmin: false,
      };
    }

    // Check workspace membership
    const wsMember = await this.prisma.workspaceMember.findUnique({
      where: {
        userId_workspaceId: { userId, workspaceId: project.workspaceId },
      },
      select: { role: true },
    });

    if (
      wsMember &&
      (wsMember.role === Role.MANAGER || wsMember.role === Role.OWNER)
    ) {
      return {
        isElevated: true,
        role: wsMember.role,
        canChange: true,
        userId,
        scopeId: projectId,
        scopeType: 'PROJECT',
        isSuperAdmin: false,
      };
    }

    // Check project membership
    const projectMember = await this.prisma.projectMember.findUnique({
      where: { userId_projectId: { userId, projectId } },
      select: { role: true },
    });

    if (!projectMember && !wsMember && !orgMember) {
      throw new ForbiddenException('Not a member of this project');
    }

    const effectiveRole =
      projectMember?.role || wsMember?.role || orgMember?.role || Role.VIEWER;
    const isElevated =
      effectiveRole === Role.MANAGER || effectiveRole === Role.OWNER;
    const canChange =
      effectiveRole === Role.MANAGER || effectiveRole === Role.OWNER;

    return {
      isElevated,
      role: effectiveRole,
      canChange,
      userId,
      scopeId: projectId,
      scopeType: 'PROJECT',
      isSuperAdmin: false,
    };
  }

  /**
   * Get task access for a user
   */
  async getTaskAccess(taskId: string, userId: string): Promise<AccessResult> {
    // Check if user is SUPER_ADMIN
    const isSuperAdmin = await this.checkSuperAdmin(userId);
    if (isSuperAdmin) {
      return this.createSuperAdminAccess(userId, taskId, 'TASK');
    }

>>>>>>> d095d588
    const task = await this.prisma.task.findUnique({
      where: { id: taskId },
      select: {
        projectId: true,
        project: {
          select: {
            workspaceId: true,
            workspace: {
              select: {
                organizationId: true,
                organization: { select: { ownerId: true } },
              },
            },
          },
        },
      },
    });

    if (!task) throw new NotFoundException('Task not found');

    const { projectId, project } = task;
    const { workspaceId, workspace } = project;
    const { organizationId, organization } = workspace;

    // Organization owner bypass
    if (organization.ownerId === userId) {
      return {
        isElevated: true,
        role: Role.OWNER,
        canChange: true,
        userId,
        scopeId: taskId,
        scopeType: 'TASK',
        isSuperAdmin: false,
      };
<<<<<<< HEAD
    }

    // Check organization membership first (highest priority)
    const orgMember = await this.prisma.organizationMember.findUnique({
      where: { userId_organizationId: { userId, organizationId } },
      select: { role: true },
    });

    if (
      orgMember &&
      (orgMember.role === Role.MANAGER || orgMember.role === Role.OWNER)
    ) {
      return {
        isElevated: true,
        role: orgMember.role,
        canChange: true,
        userId,
        scopeId: taskId,
        scopeType: 'TASK',
        isSuperAdmin: false,
      };
    }

    // Check workspace membership
    const wsMember = await this.prisma.workspaceMember.findUnique({
      where: { userId_workspaceId: { userId, workspaceId } },
=======
    }

    // Check organization membership first (highest priority)
    const orgMember = await this.prisma.organizationMember.findUnique({
      where: { userId_organizationId: { userId, organizationId } },
>>>>>>> d095d588
      select: { role: true },
    });

    if (
<<<<<<< HEAD
      wsMember &&
      (wsMember.role === Role.MANAGER || wsMember.role === Role.OWNER)
    ) {
      return {
        isElevated: true,
        role: wsMember.role,
=======
      orgMember &&
      (orgMember.role === Role.MANAGER || orgMember.role === Role.OWNER)
    ) {
      return {
        isElevated: true,
        role: orgMember.role,
>>>>>>> d095d588
        canChange: true,
        userId,
        scopeId: taskId,
        scopeType: 'TASK',
        isSuperAdmin: false,
      };
<<<<<<< HEAD
    }

    // Check project membership
    const projectMember = await this.prisma.projectMember.findUnique({
      where: { userId_projectId: { userId, projectId } },
      select: { role: true },
    });

    if (!projectMember && !wsMember && !orgMember) {
      throw new ForbiddenException("Not a member of this task's project");
    }

    const effectiveRole =
      projectMember?.role || wsMember?.role || orgMember?.role || Role.VIEWER;
    const isElevated =
      effectiveRole === Role.MANAGER || effectiveRole === Role.OWNER;
    const canChange =
      effectiveRole === Role.MANAGER || effectiveRole === Role.OWNER;

    return {
      isElevated,
      role: effectiveRole,
      canChange,
      userId,
      scopeId: taskId,
      scopeType: 'TASK',
      isSuperAdmin: false,
    };
  }

  /**
   * Get project access by slug
   */
  async getProjectAccessBySlug(
    slug: string,
    userId: string,
  ): Promise<AccessResult> {
    // Check if user is SUPER_ADMIN
    const isSuperAdmin = await this.checkSuperAdmin(userId);
    if (isSuperAdmin) {
      return this.createSuperAdminAccess(userId, slug, 'PROJECT');
    }

    const project = await this.prisma.project.findUnique({
      where: { slug: slug },
      select: {
        id: true,
        visibility: true,
        workspaceId: true,
        workspace: {
          select: {
            organizationId: true,
            organization: { select: { ownerId: true } },
          },
        },
      },
    });

    if (!project) throw new NotFoundException('Project not found');

    // Organization owner bypass
    if (project.workspace.organization.ownerId === userId) {
      return {
        isElevated: true,
        role: Role.OWNER,
        canChange: true,
        userId,
        scopeId: slug,
        scopeType: 'PROJECT',
=======
    }

    // Check workspace membership
    const wsMember = await this.prisma.workspaceMember.findUnique({
      where: { userId_workspaceId: { userId, workspaceId } },
      select: { role: true },
    });

    if (
      wsMember &&
      (wsMember.role === Role.MANAGER || wsMember.role === Role.OWNER)
    ) {
      return {
        isElevated: true,
        role: wsMember.role,
        canChange: true,
        userId,
        scopeId: taskId,
        scopeType: 'TASK',
>>>>>>> d095d588
        isSuperAdmin: false,
      };
    }

<<<<<<< HEAD
=======
    // Check project membership
    const projectMember = await this.prisma.projectMember.findUnique({
      where: { userId_projectId: { userId, projectId } },
      select: { role: true },
    });

    if (!projectMember && !wsMember && !orgMember) {
      throw new ForbiddenException("Not a member of this task's project");
    }

    const effectiveRole =
      projectMember?.role || wsMember?.role || orgMember?.role || Role.VIEWER;
    const isElevated =
      effectiveRole === Role.MANAGER || effectiveRole === Role.OWNER;
    const canChange =
      effectiveRole === Role.MANAGER || effectiveRole === Role.OWNER;

    return {
      isElevated,
      role: effectiveRole,
      canChange,
      userId,
      scopeId: taskId,
      scopeType: 'TASK',
      isSuperAdmin: false,
    };
  }

  /**
   * Get project access by slug
   */
  async getProjectAccessBySlug(
    slug: string,
    userId: string,
  ): Promise<AccessResult> {
    // Check if user is SUPER_ADMIN
    const isSuperAdmin = await this.checkSuperAdmin(userId);
    if (isSuperAdmin) {
      return this.createSuperAdminAccess(userId, slug, 'PROJECT');
    }

    const project = await this.prisma.project.findUnique({
      where: { slug: slug },
      select: {
        id: true,
        workspaceId: true,
        workspace: {
          select: {
            organizationId: true,
            organization: { select: { ownerId: true } },
          },
        },
      },
    });

    if (!project) throw new NotFoundException('Project not found');

    // Organization owner bypass
    if (project.workspace.organization.ownerId === userId) {
      return {
        isElevated: true,
        role: Role.OWNER,
        canChange: true,
        userId,
        scopeId: slug,
        scopeType: 'PROJECT',
        isSuperAdmin: false,
      };
    }

>>>>>>> d095d588
    // Check organization membership first (highest priority)
    const orgMember = await this.prisma.organizationMember.findUnique({
      where: {
        userId_organizationId: {
          userId,
          organizationId: project.workspace.organizationId,
        },
      },
      select: { role: true },
    });

    if (
      orgMember &&
      (orgMember.role === Role.MANAGER || orgMember.role === Role.OWNER)
    ) {
      return {
        isElevated: true,
        role: orgMember.role,
        canChange: true,
        userId,
        scopeId: slug,
        scopeType: 'PROJECT',
        isSuperAdmin: false,
      };
    }

    // Check workspace membership
    const wsMember = await this.prisma.workspaceMember.findUnique({
      where: {
        userId_workspaceId: { userId, workspaceId: project.workspaceId },
      },
      select: { role: true },
    });

    if (
      wsMember &&
      (wsMember.role === Role.MANAGER || wsMember.role === Role.OWNER)
    ) {
      return {
        isElevated: true,
        role: wsMember.role,
        canChange: true,
        userId,
        scopeId: slug,
        scopeType: 'PROJECT',
        isSuperAdmin: false,
      };
    }

<<<<<<< HEAD
    // Handle INTERNAL visibility (workspace members get read access)
    if (project.visibility === 'INTERNAL' && wsMember) {
      return {
        isElevated: false,
        role: wsMember.role,
        canChange: false, // Read-only for workspace members
        userId,
        scopeId: slug,
        scopeType: 'PROJECT',
        isSuperAdmin: false,
      };
    }

    // Handle PUBLIC visibility (anyone authenticated gets read access)
    if (project.visibility === 'PUBLIC') {
      // Check if user has explicit project membership for write access
      const projectMember = await this.prisma.projectMember.findUnique({
        where: { userId_projectId: { userId, projectId: project.id } },
        select: { role: true },
      });

      if (projectMember) {
        const isElevated =
          projectMember.role === Role.MANAGER ||
          projectMember.role === Role.OWNER;
        return {
          isElevated,
          role: projectMember.role,
          canChange: isElevated,
          userId,
          scopeId: slug,
          scopeType: 'PROJECT',
          isSuperAdmin: false,
        };
      }

      // Grant read-only access to public projects
      return {
        isElevated: false,
        role: Role.VIEWER,
        canChange: false,
        userId,
        scopeId: slug,
        scopeType: 'PROJECT',
        isSuperAdmin: false,
      };
    }

    // Check project membership (PRIVATE projects)
=======
    // Check project membership
>>>>>>> d095d588
    const projectMember = await this.prisma.projectMember.findUnique({
      where: { userId_projectId: { userId, projectId: project.id } },
      select: { role: true },
    });

    if (!projectMember && !wsMember && !orgMember) {
      throw new ForbiddenException('Not a member of this project');
    }

    const effectiveRole =
      projectMember?.role || wsMember?.role || orgMember?.role || Role.VIEWER;
    const isElevated =
      effectiveRole === Role.MANAGER || effectiveRole === Role.OWNER;
    const canChange =
      effectiveRole === Role.MANAGER || effectiveRole === Role.OWNER;

    return {
      isElevated,
      role: effectiveRole,
      canChange,
      userId,
      scopeId: slug,
      scopeType: 'PROJECT',
      isSuperAdmin: false,
    };
  }
}<|MERGE_RESOLUTION|>--- conflicted
+++ resolved
@@ -157,7 +157,6 @@
     const isSuperAdmin = await this.checkSuperAdmin(userId);
     if (isSuperAdmin) {
       return this.createSuperAdminAccess(userId, workspaceId, 'WORKSPACE');
-<<<<<<< HEAD
     }
 
     const workspace = await this.prisma.workspace.findUnique({
@@ -248,99 +247,6 @@
     const project = await this.prisma.project.findUnique({
       where: { id: projectId },
       select: {
-        visibility: true,
-=======
-    }
-
-    const workspace = await this.prisma.workspace.findUnique({
-      where: { id: workspaceId },
-      include: {
-        organization: { select: { ownerId: true } },
-      },
-    });
-
-    if (!workspace) throw new NotFoundException('Workspace not found');
-
-    if (workspace.organization.ownerId === userId) {
-      return {
-        isElevated: true,
-        role: Role.OWNER,
-        canChange: true,
-        userId,
-        scopeId: workspaceId,
-        scopeType: 'WORKSPACE',
-        isSuperAdmin: false,
-      };
-    }
-
-    const orgMember = await this.prisma.organizationMember.findUnique({
-      where: {
-        userId_organizationId: {
-          userId,
-          organizationId: workspace.organizationId,
-        },
-      },
-      select: { role: true },
-    });
-
-    if (
-      orgMember &&
-      (orgMember.role === Role.MANAGER || orgMember.role === Role.OWNER)
-    ) {
-      return {
-        isElevated: true,
-        role: orgMember.role,
-        canChange: true,
-        userId,
-        scopeId: workspaceId,
-        scopeType: 'WORKSPACE',
-        isSuperAdmin: false,
-      };
-    }
-
-    const wsMember = await this.prisma.workspaceMember.findUnique({
-      where: { userId_workspaceId: { userId, workspaceId } },
-      select: { role: true },
-    });
-
-    if (!wsMember && !orgMember) {
-      throw new ForbiddenException('Not a member of this workspace');
-    }
-
-    const effectiveRole = wsMember?.role || orgMember?.role || Role.VIEWER;
-    const isElevated =
-      effectiveRole === Role.MANAGER || effectiveRole === Role.OWNER;
-    const canChange =
-      effectiveRole === Role.MANAGER || effectiveRole === Role.OWNER;
-
-    return {
-      isElevated,
-      role: effectiveRole,
-      canChange,
-      userId,
-      scopeId: workspaceId,
-      scopeType: 'WORKSPACE',
-      isSuperAdmin: false,
-    };
-  }
-
-  /**
-   * Get project access for a user
-   */
-  async getProjectAccess(
-    projectId: string,
-    userId: string,
-  ): Promise<AccessResult> {
-    // Check if user is SUPER_ADMIN
-    const isSuperAdmin = await this.checkSuperAdmin(userId);
-    if (isSuperAdmin) {
-      return this.createSuperAdminAccess(userId, projectId, 'PROJECT');
-    }
-
-    const project = await this.prisma.project.findUnique({
-      where: { id: projectId },
-      select: {
->>>>>>> d095d588
         workspaceId: true,
         workspace: {
           select: {
@@ -364,7 +270,6 @@
         scopeType: 'PROJECT',
         isSuperAdmin: false,
       };
-<<<<<<< HEAD
     }
 
     // Check organization membership first (highest priority)
@@ -416,55 +321,7 @@
       };
     }
 
-    // Handle INTERNAL visibility (workspace members get read access)
-    if (project.visibility === 'INTERNAL' && wsMember) {
-      return {
-        isElevated: false,
-        role: wsMember.role,
-        canChange: false, // Read-only for workspace members
-        userId,
-        scopeId: projectId,
-        scopeType: 'PROJECT',
-        isSuperAdmin: false,
-      };
-    }
-
-    // Handle PUBLIC visibility (anyone authenticated gets read access)
-    if (project.visibility === 'PUBLIC') {
-      // Check if user has explicit project membership for write access
-      const projectMember = await this.prisma.projectMember.findUnique({
-        where: { userId_projectId: { userId, projectId } },
-        select: { role: true },
-      });
-
-      if (projectMember) {
-        const isElevated =
-          projectMember.role === Role.MANAGER ||
-          projectMember.role === Role.OWNER;
-        return {
-          isElevated,
-          role: projectMember.role,
-          canChange: isElevated,
-          userId,
-          scopeId: projectId,
-          scopeType: 'PROJECT',
-          isSuperAdmin: false,
-        };
-      }
-
-      // Grant read-only access to public projects
-      return {
-        isElevated: false,
-        role: Role.VIEWER,
-        canChange: false,
-        userId,
-        scopeId: projectId,
-        scopeType: 'PROJECT',
-        isSuperAdmin: false,
-      };
-    }
-
-    // Check project membership (PRIVATE projects)
+    // Check project membership
     const projectMember = await this.prisma.projectMember.findUnique({
       where: { userId_projectId: { userId, projectId } },
       select: { role: true },
@@ -502,97 +359,6 @@
       return this.createSuperAdminAccess(userId, taskId, 'TASK');
     }
 
-=======
-    }
-
-    // Check organization membership first (highest priority)
-    const orgMember = await this.prisma.organizationMember.findUnique({
-      where: {
-        userId_organizationId: {
-          userId,
-          organizationId: project.workspace.organizationId,
-        },
-      },
-      select: { role: true },
-    });
-
-    if (
-      orgMember &&
-      (orgMember.role === Role.MANAGER || orgMember.role === Role.OWNER)
-    ) {
-      return {
-        isElevated: true,
-        role: orgMember.role,
-        canChange: true,
-        userId,
-        scopeId: projectId,
-        scopeType: 'PROJECT',
-        isSuperAdmin: false,
-      };
-    }
-
-    // Check workspace membership
-    const wsMember = await this.prisma.workspaceMember.findUnique({
-      where: {
-        userId_workspaceId: { userId, workspaceId: project.workspaceId },
-      },
-      select: { role: true },
-    });
-
-    if (
-      wsMember &&
-      (wsMember.role === Role.MANAGER || wsMember.role === Role.OWNER)
-    ) {
-      return {
-        isElevated: true,
-        role: wsMember.role,
-        canChange: true,
-        userId,
-        scopeId: projectId,
-        scopeType: 'PROJECT',
-        isSuperAdmin: false,
-      };
-    }
-
-    // Check project membership
-    const projectMember = await this.prisma.projectMember.findUnique({
-      where: { userId_projectId: { userId, projectId } },
-      select: { role: true },
-    });
-
-    if (!projectMember && !wsMember && !orgMember) {
-      throw new ForbiddenException('Not a member of this project');
-    }
-
-    const effectiveRole =
-      projectMember?.role || wsMember?.role || orgMember?.role || Role.VIEWER;
-    const isElevated =
-      effectiveRole === Role.MANAGER || effectiveRole === Role.OWNER;
-    const canChange =
-      effectiveRole === Role.MANAGER || effectiveRole === Role.OWNER;
-
-    return {
-      isElevated,
-      role: effectiveRole,
-      canChange,
-      userId,
-      scopeId: projectId,
-      scopeType: 'PROJECT',
-      isSuperAdmin: false,
-    };
-  }
-
-  /**
-   * Get task access for a user
-   */
-  async getTaskAccess(taskId: string, userId: string): Promise<AccessResult> {
-    // Check if user is SUPER_ADMIN
-    const isSuperAdmin = await this.checkSuperAdmin(userId);
-    if (isSuperAdmin) {
-      return this.createSuperAdminAccess(userId, taskId, 'TASK');
-    }
-
->>>>>>> d095d588
     const task = await this.prisma.task.findUnique({
       where: { id: taskId },
       select: {
@@ -628,7 +394,6 @@
         scopeType: 'TASK',
         isSuperAdmin: false,
       };
-<<<<<<< HEAD
     }
 
     // Check organization membership first (highest priority)
@@ -655,135 +420,24 @@
     // Check workspace membership
     const wsMember = await this.prisma.workspaceMember.findUnique({
       where: { userId_workspaceId: { userId, workspaceId } },
-=======
-    }
-
-    // Check organization membership first (highest priority)
-    const orgMember = await this.prisma.organizationMember.findUnique({
-      where: { userId_organizationId: { userId, organizationId } },
->>>>>>> d095d588
-      select: { role: true },
-    });
-
-    if (
-<<<<<<< HEAD
+      select: { role: true },
+    });
+
+    if (
       wsMember &&
       (wsMember.role === Role.MANAGER || wsMember.role === Role.OWNER)
     ) {
       return {
         isElevated: true,
         role: wsMember.role,
-=======
-      orgMember &&
-      (orgMember.role === Role.MANAGER || orgMember.role === Role.OWNER)
-    ) {
-      return {
-        isElevated: true,
-        role: orgMember.role,
->>>>>>> d095d588
         canChange: true,
         userId,
         scopeId: taskId,
         scopeType: 'TASK',
         isSuperAdmin: false,
       };
-<<<<<<< HEAD
-    }
-
-    // Check project membership
-    const projectMember = await this.prisma.projectMember.findUnique({
-      where: { userId_projectId: { userId, projectId } },
-      select: { role: true },
-    });
-
-    if (!projectMember && !wsMember && !orgMember) {
-      throw new ForbiddenException("Not a member of this task's project");
-    }
-
-    const effectiveRole =
-      projectMember?.role || wsMember?.role || orgMember?.role || Role.VIEWER;
-    const isElevated =
-      effectiveRole === Role.MANAGER || effectiveRole === Role.OWNER;
-    const canChange =
-      effectiveRole === Role.MANAGER || effectiveRole === Role.OWNER;
-
-    return {
-      isElevated,
-      role: effectiveRole,
-      canChange,
-      userId,
-      scopeId: taskId,
-      scopeType: 'TASK',
-      isSuperAdmin: false,
-    };
-  }
-
-  /**
-   * Get project access by slug
-   */
-  async getProjectAccessBySlug(
-    slug: string,
-    userId: string,
-  ): Promise<AccessResult> {
-    // Check if user is SUPER_ADMIN
-    const isSuperAdmin = await this.checkSuperAdmin(userId);
-    if (isSuperAdmin) {
-      return this.createSuperAdminAccess(userId, slug, 'PROJECT');
-    }
-
-    const project = await this.prisma.project.findUnique({
-      where: { slug: slug },
-      select: {
-        id: true,
-        visibility: true,
-        workspaceId: true,
-        workspace: {
-          select: {
-            organizationId: true,
-            organization: { select: { ownerId: true } },
-          },
-        },
-      },
-    });
-
-    if (!project) throw new NotFoundException('Project not found');
-
-    // Organization owner bypass
-    if (project.workspace.organization.ownerId === userId) {
-      return {
-        isElevated: true,
-        role: Role.OWNER,
-        canChange: true,
-        userId,
-        scopeId: slug,
-        scopeType: 'PROJECT',
-=======
-    }
-
-    // Check workspace membership
-    const wsMember = await this.prisma.workspaceMember.findUnique({
-      where: { userId_workspaceId: { userId, workspaceId } },
-      select: { role: true },
-    });
-
-    if (
-      wsMember &&
-      (wsMember.role === Role.MANAGER || wsMember.role === Role.OWNER)
-    ) {
-      return {
-        isElevated: true,
-        role: wsMember.role,
-        canChange: true,
-        userId,
-        scopeId: taskId,
-        scopeType: 'TASK',
->>>>>>> d095d588
-        isSuperAdmin: false,
-      };
-    }
-
-<<<<<<< HEAD
-=======
+    }
+
     // Check project membership
     const projectMember = await this.prisma.projectMember.findUnique({
       where: { userId_projectId: { userId, projectId } },
@@ -854,7 +508,6 @@
       };
     }
 
->>>>>>> d095d588
     // Check organization membership first (highest priority)
     const orgMember = await this.prisma.organizationMember.findUnique({
       where: {
@@ -904,59 +557,7 @@
       };
     }
 
-<<<<<<< HEAD
-    // Handle INTERNAL visibility (workspace members get read access)
-    if (project.visibility === 'INTERNAL' && wsMember) {
-      return {
-        isElevated: false,
-        role: wsMember.role,
-        canChange: false, // Read-only for workspace members
-        userId,
-        scopeId: slug,
-        scopeType: 'PROJECT',
-        isSuperAdmin: false,
-      };
-    }
-
-    // Handle PUBLIC visibility (anyone authenticated gets read access)
-    if (project.visibility === 'PUBLIC') {
-      // Check if user has explicit project membership for write access
-      const projectMember = await this.prisma.projectMember.findUnique({
-        where: { userId_projectId: { userId, projectId: project.id } },
-        select: { role: true },
-      });
-
-      if (projectMember) {
-        const isElevated =
-          projectMember.role === Role.MANAGER ||
-          projectMember.role === Role.OWNER;
-        return {
-          isElevated,
-          role: projectMember.role,
-          canChange: isElevated,
-          userId,
-          scopeId: slug,
-          scopeType: 'PROJECT',
-          isSuperAdmin: false,
-        };
-      }
-
-      // Grant read-only access to public projects
-      return {
-        isElevated: false,
-        role: Role.VIEWER,
-        canChange: false,
-        userId,
-        scopeId: slug,
-        scopeType: 'PROJECT',
-        isSuperAdmin: false,
-      };
-    }
-
-    // Check project membership (PRIVATE projects)
-=======
     // Check project membership
->>>>>>> d095d588
     const projectMember = await this.prisma.projectMember.findUnique({
       where: { userId_projectId: { userId, projectId: project.id } },
       select: { role: true },
