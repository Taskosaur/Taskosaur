import {
  Injectable,
  NotFoundException,
  ConflictException,
  ForbiddenException,
} from '@nestjs/common';
import { Project, Role } from '@prisma/client';
import { PrismaService } from '../../prisma/prisma.service';
import { CreateProjectDto } from './dto/create-project.dto';
import { UpdateProjectDto } from './dto/update-project.dto';
import slugify from 'slugify';
import { DEFAULT_SPRINT } from '../../constants/defaultWorkflow';
import { AccessControlService } from 'src/common/access-control.utils';

type ProjectFilters = {
  organizationId: string;
  workspaceId?: string;
  status?: string;
  priority?: string;
  page?: number;
  pageSize?: number;
  search?: string;
};

@Injectable()
export class ProjectsService {
  constructor(
    private prisma: PrismaService,
    private accessControl: AccessControlService,
  ) {}

  async create(
    createProjectDto: CreateProjectDto,
    userId: string,
  ): Promise<Project> {
    // Verify workspace exists and user has access
    const workspace = await this.prisma.workspace.findUnique({
      where: { id: createProjectDto.workspaceId },
      select: {
        organizationId: true,
        organization: { select: { ownerId: true } },
      },
    });

    if (!workspace) throw new NotFoundException('Workspace not found');

    // Check if user can create projects in this workspace
    if (workspace.organization.ownerId !== userId) {
      const orgMember = await this.prisma.organizationMember.findUnique({
        where: {
          userId_organizationId: {
            userId,
            organizationId: workspace.organizationId,
          },
        },
        select: { role: true },
      });

      const wsMember = await this.prisma.workspaceMember.findUnique({
        where: {
          userId_workspaceId: {
            userId,
            workspaceId: createProjectDto.workspaceId,
          },
        },
        select: { role: true },
      });
    }

    // Generate unique slug
    const baseSlug = slugify(createProjectDto.slug, {
      lower: true,
      strict: true,
    });
    let slug = baseSlug;

    const existing = await this.prisma.project.findMany({
      where: { slug: { startsWith: baseSlug } },
    });

    if (existing.length > 0) {
      let maxSuffix = 0;
      existing.forEach((p) => {
        const match = p.slug.match(new RegExp(`^${baseSlug}-(\\d+)$`));
        if (match) {
          const num = parseInt(match[1], 10);
          if (num > maxSuffix) maxSuffix = num;
        }
      });
      slug = `${baseSlug}-${maxSuffix + 1}`;
    }

    // Get default workflow
    const defaultWorkflow = await this.prisma.workflow.findFirst({
      where: { organizationId: workspace.organizationId, isDefault: true },
    });

    if (!defaultWorkflow) {
      throw new NotFoundException(
        'Default workflow not found for organization',
      );
    }

    try {
      return await this.prisma.$transaction(async (tx) => {
        const project = await tx.project.create({
          data: {
            ...createProjectDto,
            slug,
            workflowId: createProjectDto.workflowId || defaultWorkflow.id,
            createdBy: userId,
            updatedBy: userId,
            sprints: {
              create: {
                name: DEFAULT_SPRINT.name,
                goal: DEFAULT_SPRINT.goal,
                status: DEFAULT_SPRINT.status,
                isDefault: DEFAULT_SPRINT.isDefault,
                createdBy: userId,
                updatedBy: userId,
              },
            },
          },
          include: {
            workspace: {
              select: {
                id: true,
                name: true,
                slug: true,
                organization: {
                  select: { id: true, name: true, slug: true },
                },
              },
            },
            workflow: {
              select: {
                id: true,
                name: true,
                isDefault: true,
                statuses: {
                  select: {
                    id: true,
                    name: true,
                    color: true,
                    category: true,
                    position: true,
                  },
                  orderBy: { position: 'asc' },
                },
              },
            },
            createdByUser: {
              select: {
                id: true,
                email: true,
                firstName: true,
                lastName: true,
              },
            },
            updatedByUser: {
              select: {
                id: true,
                email: true,
                firstName: true,
                lastName: true,
              },
            },
            sprints: {
              select: {
                id: true,
                name: true,
                goal: true,
                status: true,
                startDate: true,
                endDate: true,
              },
              orderBy: { createdAt: 'asc' },
            },
            _count: { select: { members: true, tasks: true, sprints: true } },
          },
        });

        // Add creator as project member with MANAGER role
        await tx.projectMember.create({
          data: {
            userId,
            projectId: project.id,
            role: Role.OWNER,
            createdBy: userId,
            updatedBy: userId,
          },
        });

        return project;
      });
    } catch (error: any) {
      if (error.code === 'P2002') {
        throw new ConflictException(
          'Project with this key already exists in this workspace',
        );
      }
      throw error;
    }
  }

  async findAll(
    workspaceId?: string,
    userId?: string,
    filters?: {
      status?: string;
      priority?: string;
      search?: string;
      page?: number;
      pageSize?: number;
    },
  ): Promise<Project[]> {
    if (!userId) {
      throw new ForbiddenException('User context required');
    }

    const { status, priority, search, page = 1, pageSize = 10 } = filters || {};

    // Step 1: Build base where clause
    const whereClause: any = { archive: false };

    if (workspaceId) {
      whereClause.workspaceId = workspaceId;

      // Check workspace access
      const access = await this.accessControl.getWorkspaceAccess(
        workspaceId,
        userId,
      );
      const isElevated = access.isElevated;

      // If not elevated, restrict to projects where user is a member or INTERNAL projects
      if (!isElevated) {
        whereClause.OR = [
          { members: { some: { userId } } },
          { visibility: 'INTERNAL' },
        ];
      }
      // If elevated, no additional restriction needed (will show all projects in workspace)
    } else {
      // No workspaceId provided - show projects where user is member OR public projects
      whereClause.OR = [
        { members: { some: { userId } } },
        { visibility: 'PUBLIC' },
      ];
    }

    // Step 2: Add status filter
    if (status) {
      whereClause.status = status.includes(',')
        ? { in: status.split(',').map((s) => s.trim()) }
        : status;
    }

    // Step 3: Add priority filter
    if (priority) {
      whereClause.priority = priority.includes(',')
        ? { in: priority.split(',').map((p) => p.trim()) }
        : priority;
    }

    // Step 4: Add search filter
    if (search) {
      whereClause.AND = [
        ...(whereClause.AND || []),
        {
          OR: [
            { name: { contains: search, mode: 'insensitive' } },
            { slug: { contains: search, mode: 'insensitive' } },
          ],
        },
      ];
    }

    // Step 5: Query projects with pagination
    return this.prisma.project.findMany({
      where: whereClause,
      include: {
        workspace: {
          select: {
            id: true,
            name: true,
            slug: true,
            organization: {
              select: { id: true, name: true, slug: true },
            },
          },
        },
        workflow: {
          select: {
            id: true,
            name: true,
            isDefault: true,
            statuses: {
              select: {
                id: true,
                name: true,
                color: true,
                category: true,
                position: true,
              },
              orderBy: { position: 'asc' },
            },
          },
        },
        members: {
          include: {
            user: {
              select: {
                id: true,
                email: true,
                firstName: true,
                lastName: true,
                avatar: true,
              },
            },
          },
        },
        _count: { select: { members: true, tasks: true, sprints: true } },
      },
      orderBy: { createdAt: 'desc' },
      skip: (page - 1) * pageSize,
      take: pageSize,
    });
  }

  async findByOrganizationId(
    filters: ProjectFilters,
    userId: string,
  ): Promise<Project[]> {
    const {
      organizationId,
      workspaceId,
      status,
      priority,
      page = 1,
      pageSize = 10,
      search,
    } = filters;

    // Step 1: Verify org exists
    const org = await this.prisma.organization.findUnique({
      where: { id: organizationId },
      select: { id: true },
    });

    if (!org) throw new NotFoundException('Organization not found');

    // Step 2: Get organization-level access
    const { isElevated: orgIsElevated } = await this.accessControl.getOrgAccess(
      organizationId,
      userId,
    );

    // Step 3: Build base filters
    const baseFilters: any = {
      workspace: { organizationId },
      archive: false,
      ...(status && {
        status: status.includes(',')
          ? { in: status.split(',').map((s) => s.trim()) }
          : status,
      }),
      ...(priority && {
        priority: priority.includes(',')
          ? { in: priority.split(',').map((p) => p.trim()) }
          : priority,
      }),
      ...(workspaceId && { workspaceId }),
    };

    let whereClause: any;
    if (orgIsElevated) {
      // If elevated at org level, return all projects
      whereClause = baseFilters;
    } else {
      // If not elevated at org level, check workspace-level access
      const accessibleProjectIds = await this.getAccessibleProjectIds(
        organizationId,
        userId,
        workspaceId, // Pass workspace filter if provided
      );
      console.log(JSON.stringify(accessibleProjectIds));
      if (accessibleProjectIds.length === 0) {
        // No accessible projects, return empty result
        return [];
      }

      whereClause = {
        AND: [baseFilters, { id: { in: accessibleProjectIds } }],
      };
    }

    // Step 4: Add search filter
    if (search) {
      const searchCondition = {
        OR: [
          { name: { contains: search, mode: 'insensitive' } },
          { slug: { contains: search, mode: 'insensitive' } },
        ],
      };

      if (whereClause.AND) {
        whereClause.AND.push(searchCondition);
      } else {
        whereClause = {
          AND: [whereClause, searchCondition],
        };
      }
    }

    // Step 5: Query projects
    return this.prisma.project.findMany({
      where: whereClause,
      include: {
        workspace: {
          select: {
            id: true,
            name: true,
            slug: true,
            organization: {
              select: { id: true, name: true, slug: true },
            },
          },
        },
        workflow: {
          select: {
            id: true,
            name: true,
            isDefault: true,
            statuses: {
              select: {
                id: true,
                name: true,
                color: true,
                category: true,
                position: true,
              },
              orderBy: { position: 'asc' },
            },
          },
        },
        members: {
          include: {
            user: {
              select: {
                id: true,
                email: true,
                firstName: true,
                lastName: true,
                avatar: true,
              },
            },
          },
        },
        _count: { select: { members: true, tasks: true, sprints: true } },
      },
      orderBy: { createdAt: 'desc' },
      skip: (page - 1) * pageSize,
      take: pageSize,
    });
  }

  /**
   * Helper method to get accessible project IDs based on workspace-level permissions
   */
  private async getAccessibleProjectIds(
    organizationId: string,
    userId: string,
    workspaceId?: string,
  ): Promise<string[]> {
    // Get all workspaces in the organization (filtered by workspaceId if provided)
    const workspaces = await this.prisma.workspace.findMany({
      where: {
        organizationId,
        archive: false,
        ...(workspaceId && { id: workspaceId }),
      },
      select: { id: true },
    });

    const accessibleProjectIds: string[] = [];

    // Check each workspace
    for (const workspace of workspaces) {
      try {
        // Get workspace-level access for this user
        const { isElevated: wsIsElevated } =
          await this.accessControl.getWorkspaceAccess(workspace.id, userId);
        console.log(workspace.id, wsIsElevated);
        if (wsIsElevated) {
          // If elevated at workspace level, get all projects in this workspace
          const workspaceProjects = await this.prisma.project.findMany({
            where: {
              workspaceId: workspace.id,
              archive: false,
            },
            select: { id: true },
          });

          accessibleProjectIds.push(...workspaceProjects.map((p) => p.id));
        } else {
          // If not elevated at workspace level, get projects user is member of OR INTERNAL projects
          const memberProjects = await this.prisma.project.findMany({
            where: {
              workspaceId: workspace.id,
              archive: false,
<<<<<<< HEAD
              OR: [
                { members: { some: { userId } } },
                { visibility: 'INTERNAL' },
              ],
=======
              members: {
                some: { userId },
              },
>>>>>>> d095d588
            },
            select: { id: true },
          });
          console.log(memberProjects);
          accessibleProjectIds.push(...memberProjects.map((p) => p.id));
        }
      } catch (error) {
        // If user doesn't have access to workspace, skip it
        // This handles the ForbiddenException from getWorkspaceAccess
        continue;
      }
    }

<<<<<<< HEAD
    // Also add PUBLIC projects from this organization
    const publicProjects = await this.prisma.project.findMany({
      where: {
        workspace: { organizationId },
        visibility: 'PUBLIC',
        archive: false,
      },
      select: { id: true },
    });

    accessibleProjectIds.push(...publicProjects.map((p) => p.id));

    return [...new Set(accessibleProjectIds)]; // Remove duplicates
=======
    return accessibleProjectIds;
>>>>>>> d095d588
  }

  async findOne(id: string, userId: string): Promise<Project> {
    const { isElevated } = await this.accessControl.getProjectAccess(
      id,
      userId,
    );

    const project = await this.prisma.project.findUnique({
      where: { id },
      include: {
        workspace: {
          select: {
            id: true,
            name: true,
            slug: true,
            organization: {
              select: { id: true, name: true, slug: true },
            },
          },
        },
        workflow: {
          select: {
            id: true,
            name: true,
            isDefault: true,
            statuses: {
              select: {
                id: true,
                name: true,
                color: true,
                category: true,
                position: true,
              },
              orderBy: { position: 'asc' },
            },
          },
        },
        members: {
          include: {
            user: {
              select: {
                id: true,
                email: true,
                firstName: true,
                lastName: true,
                avatar: true,
              },
            },
          },
        },
        // Show tasks based on access level
        tasks: isElevated
          ? {
              select: {
                id: true,
                title: true,
                type: true,
                priority: true,
                status: true,
              },
              take: 10,
            }
          : {
              select: {
                id: true,
                title: true,
                type: true,
                priority: true,
                status: true,
              },
              where: { OR: [{ assigneeId: userId }, { reporterId: userId }] },
              take: 10,
            },
      },
    });

    if (!project) {
      throw new NotFoundException('Project not found');
    }

    return project;
  }

  async findByKey(
    workspaceId: string,
    key: string,
    userId: string,
  ): Promise<Project> {
    const project = await this.prisma.project.findUnique({
      where: { workspaceId_slug: { workspaceId, slug: key } },
      select: { id: true },
    });

    if (!project) throw new NotFoundException('Project not found');

    // Check access
    await this.accessControl.getProjectAccess(project.id, userId);

    return this.findOne(project.id, userId);
  }

  async update(
    id: string,
    updateProjectDto: UpdateProjectDto,
    userId: string,
  ): Promise<Project> {
    const { isElevated } = await this.accessControl.getProjectAccess(
      id,
      userId,
    );

    if (!isElevated) {
      throw new ForbiddenException(
        'Insufficient permissions to update project',
      );
    }

    try {
      return await this.prisma.project.update({
        where: { id },
        data: { ...updateProjectDto, updatedBy: userId },
        include: {
          workspace: {
            select: {
              id: true,
              name: true,
              slug: true,
              organization: {
                select: { id: true, name: true, slug: true },
              },
            },
          },
          createdByUser: {
            select: { id: true, email: true, firstName: true, lastName: true },
          },
          updatedByUser: {
            select: { id: true, email: true, firstName: true, lastName: true },
          },
          _count: { select: { members: true, tasks: true, sprints: true } },
        },
      });
    } catch (error: any) {
      if (error.code === 'P2002') {
        throw new ConflictException(
          'Project with this key already exists in this workspace',
        );
      }
      if (error.code === 'P2025') {
        throw new NotFoundException('Project not found');
      }
      throw error;
    }
  }

  async remove(id: string, userId: string): Promise<void> {
    const { role } = await this.accessControl.getProjectAccess(id, userId);
    console.log(role);
    if (role !== Role.OWNER && role !== Role.SUPER_ADMIN) {
      throw new ForbiddenException('Only owners can delete projects');
    }
    try {
      await this.prisma.project.delete({ where: { id } });
    } catch (error: any) {
      if (error.code === 'P2025') {
        throw new NotFoundException('Project not found');
      }
      throw error;
    }
  }

  async archiveProject(id: string, userId: string): Promise<void> {
    const { isElevated } = await this.accessControl.getProjectAccess(
      id,
      userId,
    );

    if (!isElevated) {
      throw new ForbiddenException(
        'Insufficient permissions to archive project',
      );
    }

    try {
      await this.prisma.project.update({
        where: { id },
        data: { archive: true },
      });
    } catch (error: any) {
      if (error.code === 'P2025') {
        throw new NotFoundException('Project not found');
      }
      throw error;
    }
  }

  // Additional helper methods for search functionality
  async findBySearch(
    workspaceId?: string,
    organizationId?: string,
    search?: string,
    userId?: string,
  ): Promise<Project[]> {
    if (!userId) {
      throw new ForbiddenException('User context required');
    }

    const whereClause: any = { archive: false };

    // Add scope filtering
    if (workspaceId) {
      whereClause.workspaceId = workspaceId;
    } else if (organizationId) {
      whereClause.workspace = { organizationId };
    }

    // Add user access filtering
    whereClause.OR = [
      { workspace: { organization: { ownerId: userId } } },
      { workspace: { organization: { members: { some: { userId } } } } },
      { workspace: { members: { some: { userId } } } },
      { members: { some: { userId } } },
    ];

    // Add search filter
    if (search && search.trim()) {
      const searchConditions = [
        { name: { contains: search, mode: 'insensitive' } },
        { description: { contains: search, mode: 'insensitive' } },
        { slug: { contains: search, mode: 'insensitive' } },
      ];

      whereClause.AND = [{ OR: whereClause.OR }, { OR: searchConditions }];
      delete whereClause.OR;
    }

    return this.prisma.project.findMany({
      where: whereClause,
      include: {
        workspace: {
          select: {
            id: true,
            name: true,
            slug: true,
            organization: {
              select: { id: true, name: true, slug: true },
            },
          },
        },
        _count: { select: { members: true, tasks: true, sprints: true } },
      },
      orderBy: { createdAt: 'desc' },
    });
  }

  async findWithPagination(
    workspaceId?: string,
    organizationId?: string,
    search?: string,
    page: number = 1,
    limit: number = 10,
    userId?: string,
  ): Promise<{
    projects: Project[];
    pagination: {
      currentPage: number;
      totalPages: number;
      totalCount: number;
      hasNextPage: boolean;
      hasPrevPage: boolean;
    };
  }> {
    if (!userId) {
      throw new ForbiddenException('User context required');
    }

    const whereClause: any = { archive: false };

    if (workspaceId) {
      whereClause.workspaceId = workspaceId;
    } else if (organizationId) {
      whereClause.workspace = { organizationId };
    }

    // Add user access filtering
    whereClause.OR = [
      { workspace: { organization: { ownerId: userId } } },
      { workspace: { organization: { members: { some: { userId } } } } },
      { workspace: { members: { some: { userId } } } },
      { members: { some: { userId } } },
    ];

    if (search && search.trim()) {
      const searchConditions = [
        { name: { contains: search, mode: 'insensitive' } },
        { description: { contains: search, mode: 'insensitive' } },
        { slug: { contains: search, mode: 'insensitive' } },
      ];

      whereClause.AND = [{ OR: whereClause.OR }, { OR: searchConditions }];
      delete whereClause.OR;
    }

    const [totalCount, projects] = await Promise.all([
      this.prisma.project.count({ where: whereClause }),
      this.prisma.project.findMany({
        where: whereClause,
        include: {
          workspace: {
            select: {
              id: true,
              name: true,
              slug: true,
              organization: {
                select: { id: true, name: true, slug: true },
              },
            },
          },
          _count: { select: { members: true, tasks: true, sprints: true } },
        },
        orderBy: { createdAt: 'desc' },
        skip: (page - 1) * limit,
        take: limit,
      }),
    ]);

    const totalPages = Math.ceil(totalCount / limit);

    return {
      projects,
      pagination: {
        currentPage: page,
        totalPages,
        totalCount,
        hasNextPage: page < totalPages,
        hasPrevPage: page > 1,
      },
    };
  }

  async getProjectBySlug(
    slug: string,
    userId: string,
  ): Promise<Project | null> {
    // Find project by slug
    const project = await this.prisma.project.findUnique({
      where: { slug },
      include: {
        workspace: {
          select: {
            id: true,
            name: true,
            slug: true,
            organization: {
              select: { id: true, name: true, slug: true },
            },
          },
        },
        members: {
          select: {
            user: {
              select: {
                id: true,
                email: true,
                firstName: true,
                lastName: true,
                avatar: true,
                status: true,
                lastLoginAt: true,
              },
            },
            role: true,
          },
        },
        _count: { select: { members: true, tasks: true, sprints: true } },
      },
    });
    if (!project) {
      throw new NotFoundException('Project not found');
    }
    // Optionally, add access control here if needed
    return project;
  }

  async validateProjectSlug(
    aiSlug: string,
  ): Promise<
    | { status: 'exact'; slug: string }
    | { status: 'fuzzy'; slug: string; score: number }
    | { status: 'not_found' }
  > {
    // 1. Exact match
    const exact = await this.prisma.project.findFirst({
      where: { slug: aiSlug },
      select: { slug: true },
    });

    if (exact) {
      return { status: 'exact', slug: exact.slug };
    }
    // 2. Fuzzy match
    const fuzzy = await this.prisma.$queryRawUnsafe<
      { slug: string; score: number }[]
    >(
      `
      SELECT slug, similarity(slug, $1) AS score
      FROM "projects"
      ORDER BY score DESC
      LIMIT 3`,
      aiSlug,
    );

    if (fuzzy.length > 0 && fuzzy[0].score >= 0.4) {
      return { status: 'fuzzy', slug: fuzzy[0].slug, score: fuzzy[0].score };
    }
    return { status: 'not_found' };
  }
  async getAllSlugsByWorkspaceId(workspaceId: string): Promise<string[]> {
    const projects = await this.prisma.project.findMany({
      where: { workspaceId },
      select: { slug: true },
    });
    return projects.map((project) => project.slug);
  }
}<|MERGE_RESOLUTION|>--- conflicted
+++ resolved
@@ -509,16 +509,9 @@
             where: {
               workspaceId: workspace.id,
               archive: false,
-<<<<<<< HEAD
-              OR: [
-                { members: { some: { userId } } },
-                { visibility: 'INTERNAL' },
-              ],
-=======
               members: {
                 some: { userId },
               },
->>>>>>> d095d588
             },
             select: { id: true },
           });
@@ -532,7 +525,6 @@
       }
     }
 
-<<<<<<< HEAD
     // Also add PUBLIC projects from this organization
     const publicProjects = await this.prisma.project.findMany({
       where: {
@@ -546,9 +538,6 @@
     accessibleProjectIds.push(...publicProjects.map((p) => p.id));
 
     return [...new Set(accessibleProjectIds)]; // Remove duplicates
-=======
-    return accessibleProjectIds;
->>>>>>> d095d588
   }
 
   async findOne(id: string, userId: string): Promise<Project> {
