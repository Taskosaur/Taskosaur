import { Module } from '@nestjs/common';
import { TasksService } from './tasks.service';
import { TasksController } from './tasks.controller';
import { PrismaModule } from '../../prisma/prisma.module';
import { AccessControlService } from 'src/common/access-control.utils';
import { StorageService } from '../storage/storage.service';
import { S3Service } from '../storage/s3.service';
<<<<<<< HEAD
import { RecurrenceService } from './recurrence.service';
import { RecurringTasksCronService } from './recurring-tasks-cron.service';
import { ScheduleModule } from '@nestjs/schedule';

@Module({
  imports: [PrismaModule, ScheduleModule.forRoot()],
  controllers: [TasksController],
  providers: [
    TasksService,
    AccessControlService,
    StorageService,
    S3Service,
    RecurrenceService,
    RecurringTasksCronService,
  ],
=======
import { PublicModule } from '../public/public.module';
import { TaskSharesController } from './task-shares.controller';

@Module({
  imports: [PrismaModule, PublicModule],
  controllers: [TasksController, TaskSharesController],
  providers: [TasksService, AccessControlService, StorageService, S3Service],
>>>>>>> 5413aa2f
  exports: [TasksService],
})
export class TasksModule {}<|MERGE_RESOLUTION|>--- conflicted
+++ resolved
@@ -5,31 +5,18 @@
 import { AccessControlService } from 'src/common/access-control.utils';
 import { StorageService } from '../storage/storage.service';
 import { S3Service } from '../storage/s3.service';
-<<<<<<< HEAD
 import { RecurrenceService } from './recurrence.service';
 import { RecurringTasksCronService } from './recurring-tasks-cron.service';
 import { ScheduleModule } from '@nestjs/schedule';
 
-@Module({
-  imports: [PrismaModule, ScheduleModule.forRoot()],
-  controllers: [TasksController],
-  providers: [
-    TasksService,
-    AccessControlService,
-    StorageService,
-    S3Service,
-    RecurrenceService,
-    RecurringTasksCronService,
-  ],
-=======
 import { PublicModule } from '../public/public.module';
 import { TaskSharesController } from './task-shares.controller';
 
 @Module({
-  imports: [PrismaModule, PublicModule],
+  imports: [PrismaModule, PublicModule, ScheduleModule.forRoot()],
   controllers: [TasksController, TaskSharesController],
-  providers: [TasksService, AccessControlService, StorageService, S3Service],
->>>>>>> 5413aa2f
+  providers: [TasksService, AccessControlService, StorageService, S3Service, RecurrenceService,
+    RecurringTasksCronService],
   exports: [TasksService],
 })
-export class TasksModule {}+export class TasksModule { }