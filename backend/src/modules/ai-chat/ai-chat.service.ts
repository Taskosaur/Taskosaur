--- conflicted
+++ resolved
@@ -52,18 +52,6 @@
 
   private detectProvider(apiUrl: string): string {
     try {
-<<<<<<< HEAD
-      const { hostname } = new URL(apiUrl);
-      if (hostname === 'openrouter.ai') return 'openrouter';
-      if (hostname === 'api.openai.com') return 'openai';
-      if (hostname === 'api.anthropic.com') return 'anthropic';
-      if (hostname === 'generativelanguage.googleapis.com') return 'google';
-      return 'custom'; // fallback for unknown providers
-    } catch (e) {
-      // If the URL is invalid, fall back to custom
-      return 'custom';
-    }
-=======
       const parsedUrl = new URL(apiUrl);
       const hostname = parsedUrl.hostname;
       if (hostname === 'openrouter.ai' || hostname.endsWith('.openrouter.ai')) return 'openrouter';
@@ -74,7 +62,6 @@
       // Invalid URL, fall back to previous logic or return custom (could alternatively throw error)
     }
     return 'custom'; // fallback for unknown providers
->>>>>>> 1a19342e
   }
 
   private generateSystemPrompt(
