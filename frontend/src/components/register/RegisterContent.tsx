import { motion } from "framer-motion";
import { Sparkles, Award } from "lucide-react";
import { useTheme } from "next-themes";
import Image from "next/image";
export function RegisterContent() {
  const { resolvedTheme } = useTheme();

  return (
    <div className="signup-hero-container">
      {/* Main Content */}
      <div className="signup-hero-content relative z-10">
        {/* Brand Header */}
        <motion.div
          initial={{ opacity: 0, y: 30 }}
          animate={{ opacity: 1, y: 0 }}
          transition={{ duration: 0.8, ease: "easeOut" }}
          className="signup-brand-header"
        >
          <div className="">
            <div className="flex items-center">
              <Image
                src="/favicon.svg"
                alt="Taskosaur Logo"
                width={50}
                height={50}
                className={`size-6 lg:size-10 ${resolvedTheme === "light" ? " filter invert brightness-200" : ""}`}
<<<<<<< HEAD

=======
>>>>>>> eebe5309
              />
              <h1 className="login-brand-title">Taskosaur</h1>
            </div>

            <div className="login-brand-subtitle-row">
              <Award className="login-brand-award-icon" />
<<<<<<< HEAD
              <p className="login-brand-subtitle">
                Award-winning Project Management
              </p>
=======
              <p className="login-brand-subtitle">Award-winning Project Management</p>
>>>>>>> eebe5309
            </div>
          </div>

          <h2 className="signup-hero-heading">
            Start your journey to
            <br />
            <span className="signup-hero-heading-gradient">effortless productivity</span>
          </h2>

          <p className="signup-hero-description">
<<<<<<< HEAD
            Create your free account today and discover why thousands of teams
            choose Taskosaur to streamline their workflow and achieve more.
=======
            Create your free account today and discover why thousands of teams choose Taskosaur to
            streamline their workflow and achieve more.
>>>>>>> eebe5309
          </p>
        </motion.div>
      </div>
    </div>
  );
}<|MERGE_RESOLUTION|>--- conflicted
+++ resolved
@@ -24,23 +24,13 @@
                 width={50}
                 height={50}
                 className={`size-6 lg:size-10 ${resolvedTheme === "light" ? " filter invert brightness-200" : ""}`}
-<<<<<<< HEAD
-
-=======
->>>>>>> eebe5309
               />
               <h1 className="login-brand-title">Taskosaur</h1>
             </div>
 
             <div className="login-brand-subtitle-row">
               <Award className="login-brand-award-icon" />
-<<<<<<< HEAD
-              <p className="login-brand-subtitle">
-                Award-winning Project Management
-              </p>
-=======
               <p className="login-brand-subtitle">Award-winning Project Management</p>
->>>>>>> eebe5309
             </div>
           </div>
 
@@ -51,13 +41,8 @@
           </h2>
 
           <p className="signup-hero-description">
-<<<<<<< HEAD
-            Create your free account today and discover why thousands of teams
-            choose Taskosaur to streamline their workflow and achieve more.
-=======
             Create your free account today and discover why thousands of teams choose Taskosaur to
             streamline their workflow and achieve more.
->>>>>>> eebe5309
           </p>
         </motion.div>
       </div>
