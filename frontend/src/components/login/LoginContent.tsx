import { motion } from "framer-motion";
<<<<<<< HEAD
import { useTheme } from 'next-themes';
=======
import { useTheme } from "next-themes";
>>>>>>> eebe5309
import Image from "next/image";
import { Award } from "lucide-react";

export function LoginContent() {
  const { resolvedTheme } = useTheme();
  return (
    <div className="login-hero-container">
<<<<<<< HEAD

=======
>>>>>>> eebe5309
      {/* Main Content */}
      <div className="login-hero-content">
        {/* Brand Header */}
        <motion.div
          initial={{ opacity: 0, y: 30 }}
          animate={{ opacity: 1, y: 0 }}
          transition={{ duration: 0.8, ease: "easeOut" }}
          className="login-brand-header"
        >
          <div className="">
            <div className="flex items-center">
              <Image
                src="/favicon.svg"
                alt="Taskosaur Logo"
                width={50}
                height={50}
                className={`size-6 lg:size-10 ${resolvedTheme === "light" ? " filter invert brightness-200" : ""}`}
              />
              <h1 className="login-brand-title">Taskosaur</h1>
            </div>

            <div className="login-brand-subtitle-row">
              <Award className="login-brand-award-icon" />
<<<<<<< HEAD
              <span className="login-brand-subtitle">
                Award-winning Project Management
              </span>
=======
              <span className="login-brand-subtitle">Award-winning Project Management</span>
>>>>>>> eebe5309
            </div>
          </div>

          <h2 className="login-hero-heading">
            Transform your
            <br />
            <span className="login-hero-heading-gradient">team's workflow</span>
          </h2>

          <p className="login-hero-description">
<<<<<<< HEAD
            Experience the future of project management with AI-powered tools
            that adapt to your team's unique workflow and boost productivity.
=======
            Experience the future of project management with AI-powered tools that adapt to your
            team's unique workflow and boost productivity.
>>>>>>> eebe5309
          </p>
        </motion.div>
      </div>
    </div>
  );
}<|MERGE_RESOLUTION|>--- conflicted
+++ resolved
@@ -1,9 +1,5 @@
 import { motion } from "framer-motion";
-<<<<<<< HEAD
-import { useTheme } from 'next-themes';
-=======
 import { useTheme } from "next-themes";
->>>>>>> eebe5309
 import Image from "next/image";
 import { Award } from "lucide-react";
 
@@ -11,10 +7,6 @@
   const { resolvedTheme } = useTheme();
   return (
     <div className="login-hero-container">
-<<<<<<< HEAD
-
-=======
->>>>>>> eebe5309
       {/* Main Content */}
       <div className="login-hero-content">
         {/* Brand Header */}
@@ -38,13 +30,7 @@
 
             <div className="login-brand-subtitle-row">
               <Award className="login-brand-award-icon" />
-<<<<<<< HEAD
-              <span className="login-brand-subtitle">
-                Award-winning Project Management
-              </span>
-=======
               <span className="login-brand-subtitle">Award-winning Project Management</span>
->>>>>>> eebe5309
             </div>
           </div>
 
@@ -55,13 +41,8 @@
           </h2>
 
           <p className="login-hero-description">
-<<<<<<< HEAD
-            Experience the future of project management with AI-powered tools
-            that adapt to your team's unique workflow and boost productivity.
-=======
             Experience the future of project management with AI-powered tools that adapt to your
             team's unique workflow and boost productivity.
->>>>>>> eebe5309
           </p>
         </motion.div>
       </div>
